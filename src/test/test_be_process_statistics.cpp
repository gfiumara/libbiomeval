--- conflicted
+++ resolved
@@ -189,13 +189,8 @@
 	 * Log both basic process stats and those for all tasks.
 	 */
 	try {
-<<<<<<< HEAD
-		logstats.reset(new Process::Statistics(lc));
+		logstats.reset(new Process::Statistics(lc, true));
 	} catch (const Error::NotImplemented &e) {
-=======
-		logstats.reset(new Process::Statistics(lc, true));
-	} catch (Error::NotImplemented &e) {
->>>>>>> d236fb01
 		cout << "Caught " << e.what() << "; OK." << endl;
 		return (EXIT_SUCCESS);
 	} catch (const Error::Exception &e) {
